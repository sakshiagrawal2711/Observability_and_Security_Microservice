# Observability & Security Microservice (FastAPI)

This project implements the intern assignment from the provided PDF: a small microservice that collects system metrics, generates alerts on thresholds, provides secure session-based access, and exposes a reporting API.

Quick start (PowerShell)

# Observability & Security Microservice (FastAPI)

A compact FastAPI application that implements the intern assignment: it collects system metrics, raises alerts when thresholds are exceeded, provides secure register/login/session management, a log analyzer endpoint, and a small static dashboard for visualization.

Quick start (PowerShell)

```powershell
# create and activate a venv (Windows PowerShell)
python -m venv .venv
.\.venv\Scripts\Activate.ps1

# install deps
python -m pip install -r requirements.txt

# run the app (development)
.\.venv\Scripts\python.exe -m uvicorn app.main:app --reload --port 8000

# run tests
.\.venv\Scripts\python.exe -m pytest -q
```

What this repo contains
- app/: FastAPI application and DB helper (SQLite).
- dashboard/: a single-file static dashboard served at `/dashboard` (charts, alerts, thresholds, register/login).
- tests/: pytest-based tests (async integration tests using httpx ASGI transport).
- requirements.txt: Python dependencies.

Useful endpoints
- POST /register — create an account (body: {username,password}).
- POST /login — authenticate and receive a token (body: {username,password}).
# Observability & Security Microservice (FastAPI)

A compact FastAPI application implementing the intern assignment: it collects system metrics, raises alerts when thresholds are exceeded, provides register/login/session management, a log-analyzer endpoint, and a small static dashboard for visualization.

Quick start (PowerShell)
```powershell
# create and activate a venv (Windows PowerShell)
python -m venv .venv
.\.venv\Scripts\Activate.ps1

# install deps
python -m pip install -r requirements.txt

# run the app (development)
.\.venv\Scripts\python.exe -m uvicorn app.main:app --reload --port 8000

# run tests
.\.venv\Scripts\python.exe -m pytest -q
```

Repository layout
- `app/` — FastAPI application, DB helpers and notifier.
- `dashboard/` — static single-file dashboard served at `/dashboard`.
- `tests/` — pytest test suite (async tests using httpx ASGI transport).
- `scripts/seed_demo.py` — demo seeder to populate the DB with sample data.
- `requirements.txt` — Python dependencies.

Useful endpoints
- POST `/register` — create an account (body: {username, password}).
- POST `/login` — authenticate and receive a token (body: {username, password}).
- POST `/logout` — invalidate token.
- GET `/summary?n=10` — reporting summary (requires token in `token` header).
- POST `/logs/analyze` — simple log analysis (counts, top errors).
- GET `/metrics`, GET `/metrics/history` — recent metrics or metrics in a time range (token required).
- GET `/alerts` — recent alerts (token required).
- GET/POST `/thresholds` — view and set CPU/memory thresholds (token required).
- `/dashboard` — static UI to interact with the service.

Database
- By default the app uses an on-disk SQLite DB `system_calculator.db` in the repository root. Add it to `.gitignore` if you don't want to commit it.

Notifier / alert delivery configuration
The notifier supports multiple delivery options. All are optional — if not configured the notifier simply logs alerts to the server console.

- SMTP email (best-effort):
	- `ALERT_SMTP_HOST` — SMTP host (e.g. `smtp.example.com`)
	- `ALERT_SMTP_PORT` — SMTP port (default `587`)
	- `ALERT_SMTP_USER` — SMTP username (optional)
	- `ALERT_SMTP_PASS` — SMTP password (optional)
	- `ALERT_FROM` — From email address
	- `ALERT_TO` — To email address

- Webhook POST (async with retries):
	- `ALERT_WEBHOOK_URL` — URL to POST alert payloads (JSON)
	- `ALERT_WEBHOOK_RETRIES` — number of retries on failure (default `3`)
	- `ALERT_WEBHOOK_BACKOFF` — base backoff seconds for exponential backoff (default `1.0`)

Payload shape (JSON) sent to webhook endpoint:
```json
{
	"type": "cpu",
	"value": 92.5,
	"ts": "2025-10-25T00:00:00Z",
	"generated_at": "2025-10-25T00:00:01Z"
}
```

Admin UI (global thresholds)
- A lightweight admin UI is available at `/dashboard/admin.html` (served with the other static assets).
- Authentication for admin endpoints is performed with a simple server-side token. Set this env var on the server:
	- `ADMIN_TOKEN` — a shared secret used to call the admin endpoints.
- The admin page asks you to paste the `ADMIN_TOKEN` and then lets you GET/POST global thresholds. This updates the `config` table used by the collector.

Example: set ADMIN_TOKEN and run the server (PowerShell):
```powershell
$env:ADMIN_TOKEN = 'change-me'
.\.venv\Scripts\python.exe -m uvicorn app.main:app --reload --port 8000
```

Open `http://localhost:8000/dashboard/admin.html`, paste the token, click Load, edit thresholds and Save.

Testing / CI
- Unit and integration tests are implemented with `pytest` (async tests use pytest-asyncio + httpx ASGI transport). Run locally with:
```powershell
python -m pytest -q
```

- GitHub Actions (suggested workflow)
Create `.github/workflows/ci.yml` with a small job that checks out code, sets up Python, installs requirements, and runs tests. Example:

```yaml
name: CI

on: [push, pull_request]

jobs:
	test:
		runs-on: ubuntu-latest
		steps:
			- uses: actions/checkout@v4
			- name: Set up Python
				uses: actions/setup-python@v4
				with:
					python-version: '3.12'
			- name: Install dependencies
				run: python -m pip install -r requirements.txt
			- name: Run tests
				run: python -m pytest -q
```


Seeding demo data
-----------------
To quickly populate the DB with a demo user, metrics and alerts, run the seeder script:

```powershell
python scripts\seed_demo.py --db system_calculator.db
```

The script will print a demo `token` you can paste into the dashboard header to view the seeded data.

Notes and recommendations
- The app currently uses naive UTC timestamps (datetime.utcnow()). For production it is recommended to use timezone-aware datetimes (datetime.now(timezone.utc)). I can convert the codebase to timezone-aware datetimes if you want.
- The notifier is best-effort: failures are logged but do not stop metric collection. For production you may want retries metrics, monitoring, authentication for webhooks (HMAC), and more robust error reporting.

<<<<<<< HEAD

=======
>>>>>>> 02160cbf
<|MERGE_RESOLUTION|>--- conflicted
+++ resolved
@@ -159,7 +159,9 @@
 - The app currently uses naive UTC timestamps (datetime.utcnow()). For production it is recommended to use timezone-aware datetimes (datetime.now(timezone.utc)). I can convert the codebase to timezone-aware datetimes if you want.
 - The notifier is best-effort: failures are logged but do not stop metric collection. For production you may want retries metrics, monitoring, authentication for webhooks (HMAC), and more robust error reporting.
 
-<<<<<<< HEAD
+If you'd like, I can also:
+- Add the GitHub Actions workflow file to the repo now.
+- Harden the notifier (HMAC-signed webhooks, metrics, async queueing).
+- Convert timestamps to timezone-aware objects.
 
-=======
->>>>>>> 02160cbf
+Thanks — tell me which of the next items you want me to implement and I'll proceed one-by-one.
